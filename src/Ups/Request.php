<?php

namespace Ups;

use DateTime;
use Exception;
use GuzzleHttp\Exception\ConnectException;
use Psr\Log\LoggerAwareInterface;
use Psr\Log\LoggerInterface;
use SimpleXMLElement;
use Ups\Exception\EndpointConnectionException;
use Ups\Exception\InvalidResponseException;
use GuzzleHttp\Client as Guzzle;

class Request implements RequestInterface, LoggerAwareInterface
{
    /**
     * @var string
     */
    protected $access;

    /**
     * @var string
     */
    protected $request;

    /**
     * @var string
     */
    protected $endpointUrl;

    /**
     * @var LoggerInterface
     */
    protected $logger;

    /**
     * @param LoggerInterface $logger
     */
    public function __construct(LoggerInterface $logger = null)
    {
        if ($logger) {
            $this->setLogger($logger);
        }
    }

    /**
     * Sets a logger instance on the object.
     *
     * @param LoggerInterface $logger
     *
     * @return null
     */
    public function setLogger(LoggerInterface $logger)
    {
        $this->logger = $logger;
    }

    /**
     * Send request to UPS
     *
     * @param string $access The access request xml
     * @param string $request The request xml
     * @param string $endpointurl The UPS API Endpoint URL
     * @return ResponseInterface
     * @throws Exception
     * todo: make access, request and endpointurl nullable to make the testable
     */
    public function request($access, $request, $endpointurl)
    {
        $this->setAccess($access);
        $this->setRequest($request);
        $this->setEndpointUrl($endpointurl);

        // Log request
        $id = null;
        if ($this->logger) {
            $date = new DateTime;
            $id = $date->format('YmdHisu');
            $this->logger->info('Request To UPS API', [
                'id' => $id,
                'endpointurl' => $this->getEndpointUrl()
            ]);
            $this->logger->debug('Request: ' . $this->getRequest(), [
                'id' => $id,
                'endpointurl' => $this->getEndpointUrl()
            ]);
        }

        try {
            $client = new Guzzle();

            $response = $client->post(
                $this->getEndpointUrl(),
                [
                    'body' => $this->getAccess() . $this->getRequest(),
                    'headers' => [
<<<<<<< HEAD
                        'Content-type' => 'application/x-www-form-urlencoded',
=======
                        'Content-type' => 'application/x-www-form-urlencoded; charset=utf-8',
>>>>>>> dd0b351f
                        'Accept-Charset' => 'UTF-8'
                    ]
                ]
            );

            if ($this->logger) {
                $this->logger->info('Response from UPS API', [
                    'id' => $id,
                    'endpointurl' => $this->getEndpointUrl()
                ]);
                $this->logger->debug('Response: ' . $response->getBody(), [
                    'id' => $id,
                    'endpointurl' => $this->getEndpointUrl()
                ]);
            }

            if ($response->getStatusCode() === 200) {
                $body = $response->getBody();
                $xml = new SimpleXMLElement($body);
                if (isset($xml->Response) && isset($xml->Response->ResponseStatusCode)) {
                    $responseInstance = new Response;
                    return $responseInstance->setText($response->getBody())->setResponse($xml);
                }
            }

            throw new InvalidResponseException("Failure: Response is invalid.");
        } catch (ConnectException $e) {
            if ($this->logger) {
                $this->logger->alert('Connection to endpoint failed', [
                    'id' => $id,
                    'endpointurl' => $this->getEndpointUrl()
                ]);
            }

            throw new EndpointConnectionException("Failure: Connection to Endpoint URL failed.");
        } catch (InvalidResponseException $e) {
            if ($this->logger) {
                $this->logger->critical('UPS Response is invalid', ['id' => $id]);
            }

            throw $e;
        } catch (Exception $e) {
            if ($this->logger) {
                $this->logger->alert($e->getMessage(), [
                    'id' => $id,
                    'endpointurl' => $this->getEndpointUrl()
                ]);
            }

            throw $e;
        }
    }

    /**
     * @param $access
     * @return $this
     */
    public function setAccess($access)
    {
        $this->access = $access;
        return $this;
    }

    /**
     * @return string
     */
    public function getAccess()
    {
        return $this->access;
    }

    /**
     * @param $request
     * @return $this
     */
    public function setRequest($request)
    {
        $this->request = $request;
        return $this;
    }

    /**
     * @return string
     */
    public function getRequest()
    {
        return $this->request;
    }

    /**
     * @param $endpointUrl
     * @return $this
     */
    public function setEndpointUrl($endpointUrl)
    {
        $this->endpointUrl = $endpointUrl;
        return $this;
    }

    /**
     * @return string
     */
    public function getEndpointUrl()
    {
        return $this->endpointUrl;
    }
}<|MERGE_RESOLUTION|>--- conflicted
+++ resolved
@@ -95,11 +95,7 @@
                 [
                     'body' => $this->getAccess() . $this->getRequest(),
                     'headers' => [
-<<<<<<< HEAD
-                        'Content-type' => 'application/x-www-form-urlencoded',
-=======
                         'Content-type' => 'application/x-www-form-urlencoded; charset=utf-8',
->>>>>>> dd0b351f
                         'Accept-Charset' => 'UTF-8'
                     ]
                 ]
